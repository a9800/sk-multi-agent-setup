param name string
param location string = resourceGroup().location
param tags object = {}

param identityName string
param containerAppsEnvironmentName string
param containerRegistryName string
param serviceName string = 'api'
param exists bool
param projectConnectionString string
<<<<<<< HEAD
param chatDeploymentName string
param searchConnectionName string
=======
param agentDeploymentName string
>>>>>>> 477544d2

resource apiIdentity 'Microsoft.ManagedIdentity/userAssignedIdentities@2023-01-31' = {
  name: identityName
  location: location
}

var env = [
  {
    name: 'AZURE_CLIENT_ID'
    value: apiIdentity.properties.clientId
  }
  {
    name: 'AZURE_AIPROJECT_CONNECTION_STRING'
    value: projectConnectionString
  }
  {
    name: 'AZURE_AI_AGENT_DEPLOYMENT_NAME'
    value: agentDeploymentName
  }
  {
    name: 'RUNNING_IN_PRODUCTION'
    value: 'true'
  }
  {
    name: 'AZURE_AI_SEARCH_CONNECTION_NAME'
    value: searchConnectionName
  }
]

module app 'core/host/container-app-upsert.bicep' = {
  name: '${serviceName}-container-app-module'
  params: {
    name: name
    location: location
    tags: union(tags, { 'azd-service-name': serviceName })
    identityName: apiIdentity.name
    exists: exists
    containerAppsEnvironmentName: containerAppsEnvironmentName
    containerRegistryName: containerRegistryName
    targetPort: 50505
    env: env
  }
}

output SERVICE_API_IDENTITY_PRINCIPAL_ID string = apiIdentity.properties.principalId
output SERVICE_API_NAME string = app.outputs.name
output SERVICE_API_URI string = app.outputs.uri
output SERVICE_API_IMAGE_NAME string = app.outputs.imageName<|MERGE_RESOLUTION|>--- conflicted
+++ resolved
@@ -8,12 +8,8 @@
 param serviceName string = 'api'
 param exists bool
 param projectConnectionString string
-<<<<<<< HEAD
-param chatDeploymentName string
+param agentDeploymentName string
 param searchConnectionName string
-=======
-param agentDeploymentName string
->>>>>>> 477544d2
 
 resource apiIdentity 'Microsoft.ManagedIdentity/userAssignedIdentities@2023-01-31' = {
   name: identityName
